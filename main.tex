% !TeX spellcheck = de_DE
\documentclass[12pt,bibstyle=none,pagenumberinfooter]{ifmdocument}


%general settings
\author{José Luis Muñoz Reyes}
\title{Einarbeitung}
\date{\the\day.\the\month.\the\year}
\headerblock{%
	{\bfseries\normalsize Institut für Mechanik}\\[0.2em]
	\thetitle\\
	\theauthor, \thedate
}

%usercommands
\input{header}

% Tikz images
%\newlength\figH
%\newlength\figW




\begin{document}
\maketitle
\section{First task}

The following tensors are given:

\begin{gather}
    \vec{a} = \begin{bmatrix}
        3 \\ 1 \\ 2
    \end{bmatrix}, \quad
    \vec{A} = \begin{bmatrix}
        2 & 2 & 1 \\ 2 & -1 & 0 \\ 1 & 0 & 3
    \end{bmatrix} .
\end{gather}

The product $\Vec{b} = \Vec{A}\cdot \Vec{a}$ is defined as:

\begin{equation}
    b_i = \sum\limits_{i=1}^3 \sum\limits_{j=1}^3  A_{i,j} \, a_j
\end{equation}

and yields the vector

\begin{equation}
    \Vec{b} = \begin{bmatrix}
        3\cdot 2 + 2\cdot1 + 1\cdot2 \\ 2\cdot3 + (-1)\cdot1 + 0\cdot2 \\ 1\cdot3 + 0\cdot1 + 2\cdot3
    \end{bmatrix}
    = \begin{bmatrix}
        10 \\ 5 \\ 9
    \end{bmatrix}.
\end{equation}

The symmetric part of $\vec{A}$ is given by:

\begin{align}
    sym(\Vec{A})
     & =\frac{1}{2}\,(\vec{A} + \vec{A}^{T})                                          \\
     & = \frac{1}{2}\, \left(  \begin{bmatrix}
            2 & 2 & 1 \\ 2 & -1 & 0 \\ 1 & 0 & 3
        \end{bmatrix} +  \begin{bmatrix}
            2 & 2 & 1 \\ 2 & -1 & 0 \\ 1 & 0 & 3
        \end{bmatrix}
    \right)                                                                           \\
     & = \begin{bmatrix}
        2 & 2 & 1 \\ 2 & -1 & 0 \\ 1 & 0 & 3
    \end{bmatrix}
\end{align}

and the anti-symmetric part of $\vec{A}$ is given by:

\begin{align}
    skw(\Vec{A})
     & = \frac{1}{2}\left(\Vec{A} - \Vec{A}^T \right)                                  \\
     & = \frac{1}{2}\, \left(  \begin{bmatrix}
            2 & 2 & 1 \\ 2 & -1 & 0 \\ 1 & 0 & 3
        \end{bmatrix} -  \begin{bmatrix}
            2 & 2 & 1 \\ 2 & -1 & 0 \\ 1 & 0 & 3
        \end{bmatrix}
    \right)                                                                            \\
     & = \begin{bmatrix}
        0 & 0 & 0 \\ 0 & 0 & 0 \\ 0 & 0 & 0
    \end{bmatrix}
\end{align}



and hence

\begin{align}
    sym(\Vec{A}):skw(\vec{A})
     & = Sp\left(sym(\Vec{A})^T \cdot skw(\Vec{A}) \right)                            \\
     & = Sp \left(\begin{bmatrix}
            2 & 2 & 1 \\ 2 & -1 & 0 \\ 1 & 0 & 3
        \end{bmatrix} \cdot \begin{bmatrix}
            0 & 0 & 0 \\ 0 & 0 & 0 \\ 0 & 0 & 0
        \end{bmatrix} \right) \\
     & = Sp \begin{bmatrix}
        0 & 0 & 0 \\ 0 & 0 & 0 \\ 0 & 0 & 0
    \end{bmatrix}                                                \\
     & = 0.
\end{align}

The divergence of the tensor $ \Vec{A}$ is given by

\begin{align}
    \Div(\Vec{A})
     & = \Vec{A} \cdot \Vec{\nabla}                                  \\
     & = \begin{bmatrix}
        2 & 2 & 1 \\[2mm] 2 & -1 & 0 \\[2mm] 1 & 0 & 3
    \end{bmatrix} \cdot \begin{bmatrix}
        \frac{\partial}{\partial x_1} \\[2mm] \frac{\partial}{\partial x_2} \\[2mm]  \frac{\partial}{\partial x_3}
    \end{bmatrix} \\[2mm]
     & = \begin{bmatrix}
        \frac{\partial}{\partial x_1}\,(2) + \frac{\partial}{\partial x_2}\, (2) + \frac{\partial 1}{\partial x_3}\, (1)  \\[2mm]
        \frac{\partial}{\partial x_1}\,(2) + \frac{\partial}{\partial x_2}\, (-1) + \frac{\partial 1}{\partial x_3}\, (0) \\[2mm]
        \frac{\partial}{\partial x_1}\,(1) + \frac{\partial}{\partial x_2}\, (0) + \frac{\partial 1}{\partial x_3}\, (3)  \\
    \end{bmatrix}                                  \\[2mm]
     & = \begin{bmatrix}
        0 \\ 0 \\ 0
    \end{bmatrix}
\end{align}


\section{Second Task}

\subsection{System description and derivation of the movement equations using the Newtonian formalism}
\label{sec: NewtonianDerivation}


\begin{figure}[h]
    \centering
    \def\svgwidth{0.4\textwidth}
    \input{Figures/pendel.fig.pdf_tex}
    \caption{Schematic representation of the system}
    \label{fig:skizze}
\end{figure}



The mechanical system considered here consists of a mass point of mass $m$ attached to an ideal inelastic string of length $l$, which is fixed to a rotating bearing as shown in Figure \ref{fig:skizze}.


Since the system evolves in form of circular movement at constant curvature radius, polar coordinates are used to describe the movement. A free body diagram for the mass $m$ is shown in Figure \ref{fig:free body}. The forces considered here are gravity $\Vec{F_g} = m\cdot \Vec{g}$ and the reactive tension of the string $\Vec{F_{\eta}}$. Under these circumstances, moment balances in both radial and tangential direction yield the movement equations:

\begin{equation}
<<<<<<< HEAD
\label{eq: radialbalance}
    m \Ddot{r} = F_{\eta} - \cos{\phi}\,F_g = 0
=======
    \label{eq: radialbalance}
    m \Ddot{r} = F_r - \cos{\phi}\,F_g = 0
>>>>>>> 89ea9142
\end{equation}

\begin{equation}
    \label{eq: tangentialbalance}
    m\, l \, \Ddot{\phi} = -m\, g \,\sin{\phi}
\end{equation}

Equation \ref{eq: radialbalance} can be simplified for small values of $\phi <<\, 1$ by using the approximation $\sin{\phi} \approx \phi $. This yields the linear movement equation:

\begin{equation}
    \Ddot{\phi} = -\frac{g}{l}\,\phi
\end{equation}





\begin{figure}[h]
<<<<<<< HEAD
    \centering
    \def\svgwidth{0.4\textwidth}
    \input{Figures/FreeBodyDiagram.pdf_tex}
    \caption{Free body diagram in polar coordinates}
=======
    \begin{center}
        {
            \psfragscanon
            \psfrag{1}[c][c]{$\vec{F_r}$}
            \psfrag{2}[c][c]{$\vec{F_g}$}
            \psfrag{3}[c][c]{$\vec{\xi_r}$}
            \psfrag{4}[c][c]{$\vec{\xi_{\phi}}$}
            \psfrag{5}[c][c]{$\phi$}
            \includegraphics[width=0.2\textwidth]{Figures/Zeichnung2.eps}}
    \end{center}
    \caption{Free body diagram}
>>>>>>> 89ea9142
    \label{fig:free body}
\end{figure}

\subsection{Derivation of the movement equations using the Lagrange formalism}
\label{sec: lagrange}

In Lagrangian mechanics, the movement equations are derived from a potential called the Lagrangian $L$, which can be written as:

\begin{equation}
    \label{eq: Lagrangian}
    L(\Vec{q}, \Vec{\Dot{q}}) = T(\Vec{\Dot{q}}) - V(\Vec{q}),
\end{equation}

where $T$ is the total kinetic energy and $V$ is the potential energy of the system. This function depends on the system describing variables $\Vec{q}$ and their time derivative $\Vec{\Dot{q}}$. The movement equations can then be derived from the Lagrangian equation of second kind:

\begin{equation}
    \label{eq: secondKindLagrangian}
    \frac{d}{dt}\left(\frac{\partial L}{\partial \Dot{q}}\right) - \left(\frac{\partial L}{\partial q}  \right) = \Vec{0}.
\end{equation}

Using the minimal coordinate $q$ = $\phi$, the position vector $\Vec{r}$ can be written as:

\begin{equation}
    \Vec{r} = \begin{bmatrix}
        l\,sin(\phi) \\ l\, cos(\phi)
    \end{bmatrix}
\end{equation}

Furthermore, the kinetic and potential energy are given by:

\begin{equation}
    T = \frac{1}{2}\,\Vec{\Dot{r}}^T\,m\,\Vec{\Dot{r}}
\end{equation}

and
\begin{equation}
    V = -m\,g\,l\,cos(\phi).
\end{equation}

Hence, the Lagrangian for the mathematical pendulum is given by:
\begin{equation}
    L = \frac{1}{2}\,\Vec{\Dot{r}}^T\,m\,\Vec{\Dot{r}} + m\,g\,l\,cos(\phi)
\end{equation}

and the required derivatives for Equation \ref{eq: Lagrangian} result to:

\begin{equation}
    \left(\frac{\partial L}{\partial \Dot{q}}\right) = \frac{\partial}{\partial \Dot{\phi}} \left( \frac{1}{2}\,m\,l^2\,(sin(\phi)^2 + cos(\phi)^2)\,\Dot{\phi}^2 \right) = m\,l^2\,\Dot{\phi}
\end{equation}

\begin{equation}
    \label{eq: LagFirstPart}
    \frac{d}{dt}\left(\frac{\partial L}{\partial \Dot{q}}\right) = m\,l^2\,\Ddot{\phi}
\end{equation}

and

\begin{equation}
    \label{eq: LagSecondPart}
    \left(\frac{\partial L}{\partial q}  \right) = \frac{\partial}{\partial \phi} \left(m\,g\,l\cos(\phi)\right) = -m\,g\,l\,sin(\phi).
\end{equation}

Plugging Equation \ref{eq: LagFirstPart} and \ref{eq: LagSecondPart} into Equation \ref{eq: secondKindLagrangian} yields the movement equation:

\begin{equation}
    m\,l^2\,\Ddot{\phi} + m\,g\,l\,sin(\phi) = 0,
\end{equation}

which is equivalent to Equation \ref{eq: tangentialbalance} derived in Section \ref{sec: NewtonianDerivation}.


\subsection{Analytical solution of the linear movement equation}

The linear movement equation is a ordinary differential equation (ODE) of second order. Due to the presence of constant coefficients, the following approach can be taken:

\begin{equation}
    \label{eq: linear}
    \phi (t) = \exp{(\lambda \, t)}.
\end{equation}

This approach leads to the characteristic equation:

\begin{equation}
    \lambda^2 + \frac{g}{l} = 0.
\end{equation}

The solutions to this equation assuming $\frac{g}{l}>0$ are $\lambda_{1,2} = \pm i\,\sqrt{\frac{g}{l}}$. Therefore, a general solution to Equation \ref{eq: linear} is given by:

\begin{equation}
    \phi (t) = A\,\exp{\left(\,i\sqrt{\frac{g}{l}}\,t\right)} + B\, \exp{\left(-\,i\sqrt{\frac{g}{l}}\,t\right)}
\end{equation}

The starting conditions $\Dot{\phi} = 0$ and $\phi = \phi_o$ at $t_o = 0$ yield the form:

\begin{align}
    \phi(t)
     & = \frac{\phi_o}{2}\, \left(\exp{\left(\,i\sqrt{\frac{g}{l}}\,t\right)} + \exp{\left(-\,i\sqrt{\frac{g}{l}}\,t\right)} \right) \\
     & = \phi_o\,\cos{\left(\sqrt{\frac{g}{l}}\,t \right)}
\end{align}

In the following, $\phi_o = 0.0875\,rad$ is assumed. Figure \ref{fig:LinSolutions} (top) shows the course of the analytical solution as a function of time.


\subsection{Numerical solution of the linear equation of movement}

For the numerical solution, three different integration schemes were used: explicit Euler (EE), implicit Euler (EI) and the mid-point rule (MP). First, the linear equation was expressed in the form of a first order system of PDEs by defining a vector:
\begin{equation}
    \Vec{X} = \begin{bmatrix}
        \phi \\ \Dot{\phi}
    \end{bmatrix},
\end{equation}

which yields the equivalent representation of Equation \ref{eq: linear} in the form:

\begin{equation}
    \Vec{\Dot{X}} = \begin{bmatrix}
        0 & 1 \\ -\frac{g}{L}\ & 0
    \end{bmatrix} \, \Vec{X}.
    \label{eq: firstOrderSysLin}
\end{equation}

Equation \ref{eq: firstOrderSysLin} is a first order equation of the form
\begin{equation}
    \Vec{\Dot{X}} = f(t,\Vec{X}),
    \label{eq: GeneralIntForm}
\end{equation}

which can be integrated by using the different standard numerical integration methods.

For the case of explicit Euler, the integration scheme is derived from a Taylor series expansion of the position and the velocity. This yields the following equations:

\begin{equation}
    \Vec{X}(t+\Delta t) = \Vec{X}(t) + [\Dot{\Vec{X}}]_t\,\Delta t + {O(\Delta t^2)},
\end{equation}

which yields a first order approximation of the tangent:

\begin{equation}
    [\Vec{\Dot{X}}]_t = \frac{\Vec{X}(t+\Delta t)-\Vec{X}(t)}{\Delta t} + O\left(\Delta t\right).
    \label{eq: EulerTanApprox}
\end{equation}

Plugging Equation \ref{eq: EulerTanApprox} into Equation \ref{eq: firstOrderSysLin}leads to the integration scheme:

\begin{equation}
    \Vec{X}(t+\Delta t) \approx \Vec{X}(t) + \begin{bmatrix}
        0 & 1 \\ -\frac{g}{L}\ & 0
    \end{bmatrix} \, \Vec{X}(t) \, \Delta t.
\end{equation}

Contrarily, the implicit Euler method approximates the tangent by taking the values at the end of the interesting time interval. This leads to a first order approximation as well. However, the resulting equation has to be solved explicitly:

\begin{equation}
    \Vec{X}(t+\Delta t) \approx \Vec{X}(t) + \begin{bmatrix}
        0 & 1 \\ -\frac{g}{L}\ & 0
    \end{bmatrix} \, \Vec{X}(t+\Delta t) \, \Delta t.
\end{equation}

Rearranging the equation leads to a linear equation system of the form:

\begin{equation}
    \left(\vec{I} - \begin{bmatrix}
        0 & 1 \\ -\frac{g}{L}\ & 0
    \end{bmatrix}\,\Delta t \right)\,\Vec{X}(t+\Delta t) \approx \Vec{X}(t),
\end{equation}
which can be solved by matrix inversion.

Finally, the midpoint rule approximates the tangent by taking its value at the middle of the interesting time interval:

\begin{equation}
    \Vec{\Dot{X}} = f\left( t+\frac{\Delta t}{2}, \Vec{X}(t) + \frac{\Delta t}{2}\,f\left(t, \Vec{X}(t)\right) \right).
\end{equation}

Applying this to Equation \ref{eq: firstOrderSysLin} yields the integration scheme:

\begin{equation}
    \Vec{X}(t+\Delta t) \approx \vec{X}(t) + \begin{bmatrix}
        0 & 1 \\ -\frac{g}{L}\ & 0
    \end{bmatrix}\,\left(\Vec{X}(t) + \begin{bmatrix}
            0 & 1 \\ -\frac{g}{L}\ & 0
        \end{bmatrix} \Vec{X}(t)\, \frac{\Delta t}{2} \right).
\end{equation}


\begin{figure}[h]
    \centering
    \setlength{\figH}{0.3\textheight}
    \setlength{\figW}{0.6\textwidth}
    \input{Figures/Figure1.tex}
    \caption{Top: analytical (ANA) solution of the linear movement equation. Bottom: Numerical solution of the linear movement equation using explicit Euler (EE), implicit Euler (EI) and the middle point rule (MP). The studied time interval was $30\,s$ at a time step of $0.01\,s$ for all integrators.}
    \label{fig:LinSolutions}
\end{figure}

Figure \ref{fig:LinSolutions} shows both the analytical and the numerical solutions of Equation \ref{eq: linear}. The initial conditions were chosen to $\phi_o = 0.0875\,rad$ and $\Dot{\phi_o}= 0$. The total simulation time was chosen to $T = 30\,s$ at a time step of $0.01\,s$. For the numerical case, the EE, EI, and MP integration schemes were compared. As the Figure shows, the angle coordinate varied periodically in time. For the analytical case, the amplitude and period of the oscillation remained unchanged within the simulated time interval. In the case of the numerical methods, the period of the oscillation was maintained. However, the amplitude increased dramatically for the EE method, decreased for the EI method and remained almost unchanged for the MP method.

Further, the course of the total energy of the system for the different integration methods was studied. In the mathematical pendulum system, the total energy is given by the sum of the (gravitational) potential and the kinetic energy. Taking the fixing point as reference level for the potential energy, the total energy of the system can be written as:

\begin{equation}
    E(t) = E_{kin}(t) + E_{pot}(t) = \frac{1}{2}\,m\,l^2\,\Dot{\phi}(t) - m\,g\,l\,cos\left(\phi(t)\right).
    \label{eq: energy}
\end{equation}

Since this is a conservative system, total energy should be conserved in time. As Figure \ref{fig: EnergyPlot} shows, this is not the case for the EE method for which total energy increases as the simulation elapses. Contrarily, the EI method causes a decrease in energy, which correlates with the decrease in the oscillation amplitude seen in Figure \ref{fig:LinSolutions}. On the other hand, the middle-point rule remains close to the constant total energy observed for the analytical solution.

\begin{figure}[h]
    \centering
    \setlength{\figH}{0.3\textheight}
    \setlength{\figW}{0.6\textwidth}
    \input{Figures/Figure2.tex}
    \caption{Course of the system´s total energy over time as a function of the integration scheme chosen. The studied time interval was $30\,s$ at a time step of $0.01\,s$ for all integrators. EE: explicit Euler. EI: implicit Euler. MP: middle-point rule. ANA: analytical solution}
    \label{fig: EnergyPlot}
\end{figure}

For the case of the midpoint rule, the course of energy over time was further analysed in the form of the instantaneous energy difference, which was defined as:

\begin{equation}
    \Delta E (t) = E(t) - E(t-\Delta t) \quad ,\,t \in [t_o + \Delta t, T].
\end{equation}

<<<<<<< HEAD
The results are shown in Figure \ref{fig: EnergyDiffPlot}. As can be seen, the instantaneous energy difference oscillates in a regular fashion throughout the course of the simulation. The amplitude of this oscillation is nearly $10^{-6}\,J$ and the pattern has a period of about $2\,s$.
=======
where $t$ is the time variable and $T$ is the total simulation time. This quantity was computed at different time steps, ranging from $10^{-6} \, s$ to $5\cdot 10^{-3} \,s$. The resulting MSEs were plotted against the time step, both in logarithmic scale, in order to study the experimental order of convergence (EOC) of the integration methods. This is shown in Figure \ref{fig: ConvergencePlot}.

\textcolor{red}{Try computing the error measure defined by}
\begin{align}
    e_\phi = \frac{| \phi_\mathrm{NUM}(t=T) - \phi_\mathrm{ANA}(t=T)| }{| \phi_{ANA}(t=T)|}
\end{align}
\textcolor{red}{where $\phi_\mathrm{NUM}$ denotes the solution obtained with the respective time-stepping methods. When plotting this error measure as a function of the time step size $\Delta t$ in a double-log plot, you should correctly captured the second-order convergence of the midpoint rule.}
>>>>>>> 89ea9142

\begin{figure}[h]
    \centering
    \setlength{\figH}{0.3\textheight}
    \setlength{\figW}{0.6\textwidth}
    \input{Figures/Figure6}
    \caption{Course of the instantaneous energy difference over time for the MP-based computation. The time step was $0.01 \,s$ and the end time was $30\,s$}
    \label{fig: EnergyDiffPlot}
\end{figure}




Finally, a convergence analysis was carried out. The analytical solution was taken as benchmark for all integration schemes and a relative error $e_{Phi}$ was taken as a measurement of the deviation from the analytical solution. The relative error was calculated as follows:

\begin{align}
    e_\phi = \frac{| \phi_\mathrm{NUM}(t=T) - \phi_\mathrm{ANA}(t=T)| }{| \phi_{ANA}(t=T)|}
\end{align}

where $t$ is the time variable and $T$ is the total simulation time. $\phi_{NUM}$ is the numerically calculated angle and $\phi_{ANA}$ is the analytically calculated. This quantity was computed at different time steps, ranging from $10^{-6} \, s$ to $5\cdot 10^{-3} \,s$. The resulting MSEs were plotted against the time step, both in logarithmic scale, in order to study the experimental order of convergence (EOC) of the integration methods. This is shown in Figure \ref{fig: ConvergencePlot}.


\begin{figure}[h]
    \centering
    \setlength{\figH}{0.3\textheight}
    \setlength{\figW}{0.6\textwidth}
    \input{Figures/Figure3.tex}
    \caption{Comparison  of the experimental mean squared error as a function of the time step for the explicit Euler (EE), implicit Euler (EI) and the middle-point rule (MP). The total simulation time and the starting conditions were chosen equal for all methods.}
    \label{fig: ConvergencePlot}
\end{figure}



\end{document}<|MERGE_RESOLUTION|>--- conflicted
+++ resolved
@@ -147,13 +147,10 @@
 Since the system evolves in form of circular movement at constant curvature radius, polar coordinates are used to describe the movement. A free body diagram for the mass $m$ is shown in Figure \ref{fig:free body}. The forces considered here are gravity $\Vec{F_g} = m\cdot \Vec{g}$ and the reactive tension of the string $\Vec{F_{\eta}}$. Under these circumstances, moment balances in both radial and tangential direction yield the movement equations:
 
 \begin{equation}
-<<<<<<< HEAD
+
 \label{eq: radialbalance}
     m \Ddot{r} = F_{\eta} - \cos{\phi}\,F_g = 0
-=======
-    \label{eq: radialbalance}
-    m \Ddot{r} = F_r - \cos{\phi}\,F_g = 0
->>>>>>> 89ea9142
+
 \end{equation}
 
 \begin{equation}
@@ -172,24 +169,11 @@
 
 
 \begin{figure}[h]
-<<<<<<< HEAD
+
     \centering
     \def\svgwidth{0.4\textwidth}
     \input{Figures/FreeBodyDiagram.pdf_tex}
     \caption{Free body diagram in polar coordinates}
-=======
-    \begin{center}
-        {
-            \psfragscanon
-            \psfrag{1}[c][c]{$\vec{F_r}$}
-            \psfrag{2}[c][c]{$\vec{F_g}$}
-            \psfrag{3}[c][c]{$\vec{\xi_r}$}
-            \psfrag{4}[c][c]{$\vec{\xi_{\phi}}$}
-            \psfrag{5}[c][c]{$\phi$}
-            \includegraphics[width=0.2\textwidth]{Figures/Zeichnung2.eps}}
-    \end{center}
-    \caption{Free body diagram}
->>>>>>> 89ea9142
     \label{fig:free body}
 \end{figure}
 
@@ -409,17 +393,9 @@
     \Delta E (t) = E(t) - E(t-\Delta t) \quad ,\,t \in [t_o + \Delta t, T].
 \end{equation}
 
-<<<<<<< HEAD
+
 The results are shown in Figure \ref{fig: EnergyDiffPlot}. As can be seen, the instantaneous energy difference oscillates in a regular fashion throughout the course of the simulation. The amplitude of this oscillation is nearly $10^{-6}\,J$ and the pattern has a period of about $2\,s$.
-=======
-where $t$ is the time variable and $T$ is the total simulation time. This quantity was computed at different time steps, ranging from $10^{-6} \, s$ to $5\cdot 10^{-3} \,s$. The resulting MSEs were plotted against the time step, both in logarithmic scale, in order to study the experimental order of convergence (EOC) of the integration methods. This is shown in Figure \ref{fig: ConvergencePlot}.
-
-\textcolor{red}{Try computing the error measure defined by}
-\begin{align}
-    e_\phi = \frac{| \phi_\mathrm{NUM}(t=T) - \phi_\mathrm{ANA}(t=T)| }{| \phi_{ANA}(t=T)|}
-\end{align}
-\textcolor{red}{where $\phi_\mathrm{NUM}$ denotes the solution obtained with the respective time-stepping methods. When plotting this error measure as a function of the time step size $\Delta t$ in a double-log plot, you should correctly captured the second-order convergence of the midpoint rule.}
->>>>>>> 89ea9142
+
 
 \begin{figure}[h]
     \centering
